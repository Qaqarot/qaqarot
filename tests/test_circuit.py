--- conflicted
+++ resolved
@@ -1,10 +1,6 @@
-<<<<<<< HEAD
 from blueqat import Circuit, BlueqatGlobalSetting
 import pytest
-=======
->>>>>>> 2cbd5809
 import numpy as np
-from blueqat import Circuit, BlueqatGlobalSetting
 from collections import Counter
 from functools import reduce
 from sympy import eye, symbols, sin, cos, exp, pi, I, Matrix
