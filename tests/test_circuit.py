--- conflicted
+++ resolved
@@ -1,16 +1,12 @@
-<<<<<<< HEAD
-=======
-from blueqat import Circuit, BlueqatGlobalSetting
 import pytest
 import numpy as np
->>>>>>> eecdd4e2
-from blueqat import Circuit, BlueqatGlobalSetting
 import pytest
 import numpy as np
 from collections import Counter
 from functools import reduce
 from sympy import eye, zeros, symbols, simplify, sin, cos, exp, pi, I, Matrix
 from sympy.physics.quantum import gate, TensorProduct
+from blueqat import Circuit, BlueqatGlobalSetting
 
 
 EPS = 1e-16
@@ -101,10 +97,7 @@
     expected_meas = "001" if bin[0] and bin[1] else "000"
     assert c.run(shots=1) == Counter([expected_meas])
 
-<<<<<<< HEAD
-
-=======
->>>>>>> eecdd4e2
+
 def test_u3_gate():
     assert is_vec_same(Circuit().u3(1.23, 4.56, -5.43)[1].run(), Circuit().rz(-5.43)[1].ry(1.23)[1].rz(4.56)[1].run())
 
@@ -356,14 +349,11 @@
     assert actual_8 == reduce(TensorProduct, [X, CZ_3, E])
 
 
-<<<<<<< HEAD
-=======
 def test_sympy_cx_cz():
     assert Circuit().cx[1, 2].run(backend="sympy_unitary") == Circuit().h[2].cz[2, 1].h[2].run(backend="sympy_unitary")
     assert Circuit().cx[2, 1].run(backend="sympy_unitary") == Circuit().h[1].cz[2, 1].h[1].run(backend="sympy_unitary")
 
 
->>>>>>> eecdd4e2
 def test_u1():
     lambd = symbols("lambd")
 
@@ -439,7 +429,6 @@
     expected_3 = np.array(expected_1.col(1)).astype(complex).reshape(-1)
     # ignore global phase
     actual_3 *= expected_3[0] / actual_3[0]
-<<<<<<< HEAD
     assert is_vec_same(actual_3, expected_3)
 
 
@@ -519,7 +508,4 @@
         actual_i = c.cu3(theta.evalf(), phi.evalf(), lambd.evalf())[0, 1].run_with_numpy()
         actual_i = np.array(actual_i).astype(complex).reshape(-1)
         expected_i = np.array(expected_1.col(i)).astype(complex).reshape(-1)
-        assert 0.99999 < np.abs(np.dot(actual_i.conj(), expected_i)) < 1.00001
-=======
-    assert is_vec_same(actual_3, expected_3)
->>>>>>> eecdd4e2
+        assert 0.99999 < np.abs(np.dot(actual_i.conj(), expected_i)) < 1.00001